[id="deploying-backend-services_{context}"]

//:context: backend-services

//kgilliga: The backend services deployment intro will be converted to an assembly. Most of the rest of the module will be converted to a procedure.

= Deploying backend services

The following instructions create OpenStackControlPlane CR with basic
backend services deployed, and all the OpenStack services disabled.
This will be the foundation of the podified control plane.

In subsequent steps, you import the original databases and then add
podified OpenStack control plane services.

== Prerequisites

<<<<<<< HEAD
* The cloud that you want to adopt is up and running, and it is on the
=======
* The source cloud which we want to adopt is up and running. It's on
>>>>>>> 23f6ab0d
OpenStack Wallaby release.
* A VM instance named `test` is running on the source cloud and its
floating IP is set into `FIP` env var. You can use a
xref:../docs_dev/assemblies/development_environment.adoc#virtual-machine-steps[helper script]
to create that test VM.
* The `openstack-operator` is deployed, but `OpenStackControlPlane` is
*not* deployed.
+
For developer/CI environments, the openstack operator can be deployed
by running `make openstack` inside
https://github.com/openstack-k8s-operators/install_yamls[install_yamls]
repo.
+
For production environments, the deployment method will likely be
different.

* There are free PVs available to be claimed (for MariaDB and RabbitMQ).
+
For developer/CI environments driven by install_yamls, make sure
you've run `make crc_storage`.

== Variables

* Set the desired admin password for the podified deployment. This can
be the original deployment's admin password or something else.
+
----
ADMIN_PASSWORD=SomePassword
----
+
To use the existing OpenStack deployment password:
+
----
ADMIN_PASSWORD=$(cat ~/tripleo-standalone-passwords.yaml | grep ' AdminPassword:' | awk -F ': ' '{ print $2; }')
----

* Set service password variables to match the original deployment.
Database passwords can differ in podified environment, but
synchronizing the service account passwords is a required step.
+
E.g. in developer environments with TripleO Standalone, the
passwords can be extracted like this:
+
----
AODH_PASSWORD=$(cat ~/tripleo-standalone-passwords.yaml | grep ' AodhPassword:' | awk -F ': ' '{ print $2; }')
CEILOMETER_METERING_SECRET=$(cat ~/tripleo-standalone-passwords.yaml | grep ' CeilometerMeteringSecret:' | awk -F ': ' '{ print $2; }')
CEILOMETER_PASSWORD=$(cat ~/tripleo-standalone-passwords.yaml | grep ' CeilometerPassword:' | awk -F ': ' '{ print $2; }')
CINDER_PASSWORD=$(cat ~/tripleo-standalone-passwords.yaml | grep ' CinderPassword:' | awk -F ': ' '{ print $2; }')
GLANCE_PASSWORD=$(cat ~/tripleo-standalone-passwords.yaml | grep ' GlancePassword:' | awk -F ': ' '{ print $2; }')
HEAT_AUTH_ENCRYPTION_KEY=$(cat ~/tripleo-standalone-passwords.yaml | grep ' HeatAuthEncryptionKey:' | awk -F ': ' '{ print $2; }')
HEAT_PASSWORD=$(cat ~/tripleo-standalone-passwords.yaml | grep ' HeatPassword:' | awk -F ': ' '{ print $2; }')
IRONIC_PASSWORD=$(cat ~/tripleo-standalone-passwords.yaml | grep ' IronicPassword:' | awk -F ': ' '{ print $2; }')
MANILA_PASSWORD=$(cat ~/tripleo-standalone-passwords.yaml | grep ' ManilaPassword:' | awk -F ': ' '{ print $2; }')
NEUTRON_PASSWORD=$(cat ~/tripleo-standalone-passwords.yaml | grep ' NeutronPassword:' | awk -F ': ' '{ print $2; }')
NOVA_PASSWORD=$(cat ~/tripleo-standalone-passwords.yaml | grep ' NovaPassword:' | awk -F ': ' '{ print $2; }')
OCTAVIA_PASSWORD=$(cat ~/tripleo-standalone-passwords.yaml | grep ' OctaviaPassword:' | awk -F ': ' '{ print $2; }')
PLACEMENT_PASSWORD=$(cat ~/tripleo-standalone-passwords.yaml | grep ' PlacementPassword:' | awk -F ': ' '{ print $2; }')
----

== Pre-checks

== Procedure - backend services deployment

* Make sure you are using the OpenShift namespace where you want the
podified control plane deployed:
+
----
oc project openstack
----

* Create OSP secret.
+
The procedure for this will vary, but in developer/CI environments
you use install_yamls:
+
----
# in install_yamls
make input
----

* If the `$ADMIN_PASSWORD` is different than the already set password
in `osp-secret`, amend the `AdminPassword` key in the `osp-secret`
correspondingly:
+
----
oc set data secret/osp-secret "AdminPassword=$ADMIN_PASSWORD"
----

* Set service account passwords in `osp-secret` to match the service
account passwords from the original deployment:
+
----
oc set data secret/osp-secret "AodhPassword=$AODH_PASSWORD"
oc set data secret/osp-secret "CeilometerMeteringSecret=$CEILOMETER_METERING_SECRET"
oc set data secret/osp-secret "CeilometerPassword=$CEILOMETER_PASSWORD"
oc set data secret/osp-secret "CinderPassword=$CINDER_PASSWORD"
oc set data secret/osp-secret "GlancePassword=$GLANCE_PASSWORD"
oc set data secret/osp-secret "HeatAuthEncryptionKey=$HEAT_AUTH_ENCRYPTION_KEY"
oc set data secret/osp-secret "HeatPassword=$HEAT_PASSWORD"
oc set data secret/osp-secret "IronicPassword=$IRONIC_PASSWORD"
oc set data secret/osp-secret "ManilaPassword=$MANILA_PASSWORD"
oc set data secret/osp-secret "NeutronPassword=$NEUTRON_PASSWORD"
oc set data secret/osp-secret "NovaPassword=$NOVA_PASSWORD"
oc set data secret/osp-secret "OctaviaPassword=$OCTAVIA_PASSWORD"
oc set data secret/osp-secret "PlacementPassword=$PLACEMENT_PASSWORD"
----

* Deploy OpenStackControlPlane. *Make sure to only enable DNS,
MariaDB, Memcached, and RabbitMQ services. All other services must
be disabled.*
+
[source,yaml]
----
oc apply -f - <<EOF
apiVersion: core.openstack.org/v1beta1
kind: OpenStackControlPlane
metadata:
  name: openstack
spec:
  secret: osp-secret
  storageClass: local-storage

  cinder:
    enabled: false
    template:
      cinderAPI: {}
      cinderScheduler: {}
      cinderBackup: {}
      cinderVolumes: {}

  dns:
    template:
      override:
        service:
          metadata:
            annotations:
              metallb.universe.tf/address-pool: ctlplane
              metallb.universe.tf/allow-shared-ip: ctlplane
              metallb.universe.tf/loadBalancerIPs: 192.168.122.80
          spec:
            type: LoadBalancer
      options:
      - key: server
        values:
        - 192.168.122.1
      replicas: 1

  glance:
    enabled: false
    template:
      glanceAPIs: {}

  horizon:
    enabled: false
    template: {}

  ironic:
    enabled: false
    template:
      ironicConductors: []

  keystone:
    enabled: false
    template: {}

  manila:
    enabled: false
    template:
      manilaAPI: {}
      manilaScheduler: {}
      manilaShares: {}

  mariadb:
    enabled: false
    templates: {}

  galera:
    enabled: true
    templates:
      openstack:
        secret: osp-secret
        replicas: 1
        storageRequest: 500M
      openstack-cell1:
        secret: osp-secret
        replicas: 1
        storageRequest: 500M

  memcached:
    enabled: true
    templates:
      memcached:
        replicas: 1

  neutron:
    enabled: false
    template: {}

  nova:
    enabled: false
    template: {}

  ovn:
    enabled: false
    template:
      ovnDBCluster:
        ovndbcluster-nb:
          dbType: NB
          storageRequest: 10G
          networkAttachment: internalapi
        ovndbcluster-sb:
          dbType: SB
          storageRequest: 10G
          networkAttachment: internalapi
      ovnNorthd:
        networkAttachment: internalapi
        replicas: 1
      ovnController:
        networkAttachment: tenant

  placement:
    enabled: false
    template: {}

  rabbitmq:
    templates:
      rabbitmq:
        override:
          service:
            metadata:
              annotations:
                metallb.universe.tf/address-pool: internalapi
                metallb.universe.tf/loadBalancerIPs: 172.17.0.85
            spec:
              type: LoadBalancer
      rabbitmq-cell1:
        override:
          service:
            metadata:
              annotations:
                metallb.universe.tf/address-pool: internalapi
                metallb.universe.tf/loadBalancerIPs: 172.17.0.86
            spec:
              type: LoadBalancer

  ceilometer:
    enabled: false
    template: {}

  autoscaling:
    enabled: false
    template: {}
EOF
----

== Post-checks

* Check that MariaDB is running.
+
----
oc get pod openstack-galera-0 -o jsonpath='{.status.phase}{"\n"}'
oc get pod openstack-cell1-galera-0 -o jsonpath='{.status.phase}{"\n"}'
----<|MERGE_RESOLUTION|>--- conflicted
+++ resolved
@@ -15,11 +15,7 @@
 
 == Prerequisites
 
-<<<<<<< HEAD
 * The cloud that you want to adopt is up and running, and it is on the
-=======
-* The source cloud which we want to adopt is up and running. It's on
->>>>>>> 23f6ab0d
 OpenStack Wallaby release.
 * A VM instance named `test` is running on the source cloud and its
 floating IP is set into `FIP` env var. You can use a
