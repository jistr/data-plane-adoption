--- conflicted
+++ resolved
@@ -93,76 +93,7 @@
 * Deploy OpenStackControlPlane. **Make sure to only enable MariaDB and
   RabbitMQ services. All other services must be disabled.**
 
-<<<<<<< HEAD
-
-```yaml
-oc apply -f - <<EOF
-apiVersion: core.openstack.org/v1beta1
-kind: OpenStackControlPlane
-metadata:
-  name: openstack
-spec:
-  secret: osp-secret
-  storageClass: local-storage
-  keystone:
-    enabled: false
-  mariadb:
-    templates:
-      openstack:
-        containerImage: quay.io/tripleozedcentos9/openstack-mariadb:current-tripleo
-        storageRequest: 500M
-  rabbitmq:
-    templates:
-      rabbitmq:
-        replicas: 1
-  placement:
-    enabled: false
-  glance:
-    enabled: false
-  cinder:
-    enabled: false
-    template:
-      cinderAPI:
-        replicas: 1
-        containerImage: quay.io/tripleozedcentos9/openstack-cinder-api:current-tripleo
-      cinderScheduler:
-        replicas: 1
-        containerImage: quay.io/tripleozedcentos9/openstack-cinder-scheduler:current-tripleo
-      cinderBackup:
-        replicas: 1
-        containerImage: quay.io/tripleozedcentos9/openstack-cinder-backup:current-tripleo
-      cinderVolumes:
-        volume1:
-          containerImage: quay.io/tripleozedcentos9/openstack-cinder-volume:current-tripleo
-          replicas: 1
-  ovn:
-    enabled: false
-  ovs:
-    enabled: false
-  neutron:
-    enabled: false
-  nova:
-    enabled: false
-  ironic:
-    enabled: false
-    template:
-      databaseInstance: openstack
-      ironicAPI:
-        replicas: 1
-        containerImage: quay.io/tripleozedcentos9/openstack-ironic-api:current-tripleo
-      ironicConductors:
-      - replicas: 1
-        containerImage: quay.io/tripleozedcentos9/openstack-ironic-conductor:current-tripleo
-        pxeContainerImage: quay.io/tripleozedcentos9/openstack-ironic-pxe:current-tripleo
-        storageRequest: 10G
-      ironicInspector:
-        replicas: 1
-        containerImage: quay.io/tripleozedcentos9/openstack-ironic-inspector:current-tripleo
-        pxeContainerImage: quay.io/tripleozedcentos9/openstack-ironic-pxe:current-tripleo
-EOF
-```
-=======
-  ```
+  ```yaml
   oc apply -f - <<EOF
   apiVersion: core.openstack.org/v1beta1
   kind: OpenStackControlPlane
@@ -228,7 +159,6 @@
           pxeContainerImage: quay.io/tripleozedcentos9/openstack-ironic-pxe:current-tripleo
   EOF
   ```
->>>>>>> 401aabd9
 
 ## Post-checks
 
